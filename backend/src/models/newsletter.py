<<<<<<< HEAD
from src.main import db
from datetime import datetime
import uuid
from sqlalchemy import Text

class Newsletter(db.Model):
    __tablename__ = "newsletters"
    
    id = db.Column(db.String(36), primary_key=True, default=lambda: str(uuid.uuid4()))
    user_id = db.Column(db.String(36), 
                        db.ForeignKey("users.id"), nullable=True) # User ID can be null for public newsletters
    source_id = db.Column(db.String(36), db.ForeignKey('newsletter_sources.id'), nullable=False)
    title = db.Column(db.String(255), nullable=False)
    publish_date = db.Column(db.DateTime, nullable=False)
    content = db.Column(db.Text, nullable=False)
    processed_content = db.Column(db.Text, nullable=True)
    sentiment_score = db.Column(db.Float, nullable=True)
    sentiment_confidence = db.Column(db.Float, nullable=True)
    bullish_terms = db.Column(Text, nullable=True)
    bearish_terms = db.Column(Text, nullable=True)
    tickers = db.Column(Text, nullable=True)
    key_phrases = db.Column(Text, nullable=True)
    priority_score = db.Column(db.Float, nullable=True)
    analysis_status = db.Column(db.String(50), nullable=True)
    created_at = db.Column(db.DateTime, default=datetime.utcnow)
    updated_at = db.Column(db.DateTime, default=datetime.utcnow, onupdate=datetime.utcnow)

    # Relationships
    source = db.relationship('NewsletterSource')

    __table_args__ = (
        # Index for efficiently querying newsletters for a user, ordered by date.
        db.Index('ix_newsletters_user_id_publish_date_desc', 'user_id', db.desc('publish_date')),
    )

    def __repr__(self):
        return f"<Newsletter {self.title} from {self.source.name if self.source else 'Unknown'}>"

    def to_dict(self):
        return {
            "id": str(self.id),
            "user_id": str(self.user_id) if self.user_id else None,
            "source_id": str(self.source_id),
            "source": self.source.name if self.source else None,
            "title": self.title,
            "publish_date": self.publish_date.isoformat(),
            "content": self.content,
            "processed_content": self.processed_content,
            "sentiment_score": self.sentiment_score,
            "sentiment_confidence": self.sentiment_confidence,
            "bullish_terms": [term.strip() for term in self.bullish_terms.split(',')] if self.bullish_terms else [],
            "bearish_terms": [term.strip() for term in self.bearish_terms.split(',')] if self.bearish_terms else [],
            "tickers": [term.strip() for term in self.tickers.split(',')] if self.tickers else [],
            "key_phrases": [term.strip() for term in self.key_phrases.split(',')] if self.key_phrases else [],
            "priority_score": self.priority_score,
            "analysis_status": self.analysis_status,
            "created_at": self.created_at.isoformat(),
            "updated_at": self.updated_at.isoformat()
        }
=======
from src.main import db
from datetime import datetime
import uuid
from sqlalchemy.dialects.postgresql import UUID, ARRAY

class Newsletter(db.Model):
    __tablename__ = "newsletters"
    
    id = db.Column(UUID(as_uuid=True), 
                   primary_key=True, default=uuid.uuid4)
    user_id = db.Column(UUID(as_uuid=True), 
                        db.ForeignKey("users.id"), nullable=True) # User ID can be null for public newsletters
    source_id = db.Column(UUID(as_uuid=True), db.ForeignKey('newsletter_sources.id'), nullable=False)
    title = db.Column(db.String(255), nullable=False)
    publish_date = db.Column(db.DateTime, nullable=False)
    content = db.Column(db.Text, nullable=False)
    processed_content = db.Column(db.Text, nullable=True)
    sentiment_score = db.Column(db.Float, nullable=True)
    sentiment_confidence = db.Column(db.Float, nullable=True)
    bullish_terms = db.Column(ARRAY(db.String), nullable=True)
    bearish_terms = db.Column(ARRAY(db.String), nullable=True)
    tickers = db.Column(ARRAY(db.String), nullable=True)
    key_phrases = db.Column(ARRAY(db.String), nullable=True)
    priority_score = db.Column(db.Float, nullable=True)
    analysis_status = db.Column(db.String(50), nullable=True)
    created_at = db.Column(db.DateTime, default=datetime.utcnow)
    updated_at = db.Column(db.DateTime, default=datetime.utcnow, onupdate=datetime.utcnow)

    # Relationships
    source = db.relationship('NewsletterSource')

    __table_args__ = (
        # Index for efficiently querying newsletters for a user, ordered by date.
        db.Index('ix_newsletters_user_id_publish_date_desc', 'user_id', db.desc('publish_date')),
    )

    def __repr__(self):
        return f"<Newsletter {self.title} from {self.source.name if self.source else 'Unknown'}>"

    def to_dict(self):
        return {
            "id": str(self.id),
            "user_id": str(self.user_id) if self.user_id else None,
            "source_id": str(self.source_id),
            "source": self.source.name if self.source else None,
            "title": self.title,
            "publish_date": self.publish_date.isoformat(),
            "content": self.content,
            "processed_content": self.processed_content,
            "sentiment_score": self.sentiment_score,
            "sentiment_confidence": self.sentiment_confidence,
            "bullish_terms": self.bullish_terms or [],
            "bearish_terms": self.bearish_terms or [],
            "tickers": self.tickers or [],
            "key_phrases": self.key_phrases or [],
            "priority_score": self.priority_score,
            "analysis_status": self.analysis_status,
            "created_at": self.created_at.isoformat(),
            "updated_at": self.updated_at.isoformat()
        }
>>>>>>> 969fec91
<|MERGE_RESOLUTION|>--- conflicted
+++ resolved
@@ -1,64 +1,3 @@
-<<<<<<< HEAD
-from src.main import db
-from datetime import datetime
-import uuid
-from sqlalchemy import Text
-
-class Newsletter(db.Model):
-    __tablename__ = "newsletters"
-    
-    id = db.Column(db.String(36), primary_key=True, default=lambda: str(uuid.uuid4()))
-    user_id = db.Column(db.String(36), 
-                        db.ForeignKey("users.id"), nullable=True) # User ID can be null for public newsletters
-    source_id = db.Column(db.String(36), db.ForeignKey('newsletter_sources.id'), nullable=False)
-    title = db.Column(db.String(255), nullable=False)
-    publish_date = db.Column(db.DateTime, nullable=False)
-    content = db.Column(db.Text, nullable=False)
-    processed_content = db.Column(db.Text, nullable=True)
-    sentiment_score = db.Column(db.Float, nullable=True)
-    sentiment_confidence = db.Column(db.Float, nullable=True)
-    bullish_terms = db.Column(Text, nullable=True)
-    bearish_terms = db.Column(Text, nullable=True)
-    tickers = db.Column(Text, nullable=True)
-    key_phrases = db.Column(Text, nullable=True)
-    priority_score = db.Column(db.Float, nullable=True)
-    analysis_status = db.Column(db.String(50), nullable=True)
-    created_at = db.Column(db.DateTime, default=datetime.utcnow)
-    updated_at = db.Column(db.DateTime, default=datetime.utcnow, onupdate=datetime.utcnow)
-
-    # Relationships
-    source = db.relationship('NewsletterSource')
-
-    __table_args__ = (
-        # Index for efficiently querying newsletters for a user, ordered by date.
-        db.Index('ix_newsletters_user_id_publish_date_desc', 'user_id', db.desc('publish_date')),
-    )
-
-    def __repr__(self):
-        return f"<Newsletter {self.title} from {self.source.name if self.source else 'Unknown'}>"
-
-    def to_dict(self):
-        return {
-            "id": str(self.id),
-            "user_id": str(self.user_id) if self.user_id else None,
-            "source_id": str(self.source_id),
-            "source": self.source.name if self.source else None,
-            "title": self.title,
-            "publish_date": self.publish_date.isoformat(),
-            "content": self.content,
-            "processed_content": self.processed_content,
-            "sentiment_score": self.sentiment_score,
-            "sentiment_confidence": self.sentiment_confidence,
-            "bullish_terms": [term.strip() for term in self.bullish_terms.split(',')] if self.bullish_terms else [],
-            "bearish_terms": [term.strip() for term in self.bearish_terms.split(',')] if self.bearish_terms else [],
-            "tickers": [term.strip() for term in self.tickers.split(',')] if self.tickers else [],
-            "key_phrases": [term.strip() for term in self.key_phrases.split(',')] if self.key_phrases else [],
-            "priority_score": self.priority_score,
-            "analysis_status": self.analysis_status,
-            "created_at": self.created_at.isoformat(),
-            "updated_at": self.updated_at.isoformat()
-        }
-=======
 from src.main import db
 from datetime import datetime
 import uuid
@@ -118,5 +57,4 @@
             "analysis_status": self.analysis_status,
             "created_at": self.created_at.isoformat(),
             "updated_at": self.updated_at.isoformat()
-        }
->>>>>>> 969fec91
+        }