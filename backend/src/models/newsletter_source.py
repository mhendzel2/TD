--- conflicted
+++ resolved
@@ -1,36 +1,3 @@
-<<<<<<< HEAD
-from src.main import db
-from datetime import datetime
-import uuid
-
-class NewsletterSource(db.Model):
-    __tablename__ = 'newsletter_sources'
-    
-    id = db.Column(db.String(36), primary_key=True, default=lambda: str(uuid.uuid4()))
-    name = db.Column(db.String(255), nullable=False)
-    domain = db.Column(db.String(255), nullable=False)
-    priority = db.Column(db.Integer, default=5)
-    credibility_score = db.Column(db.Numeric(3, 2), default=0.50)
-    is_active = db.Column(db.Boolean, default=True)
-    created_at = db.Column(db.DateTime, default=datetime.utcnow)
-    
-    # Relationships
-    newsletters = db.relationship('Newsletter', backref='newsletter_source', lazy=True)
-
-    def __repr__(self):
-        return f'<NewsletterSource {self.name}>'
-
-    def to_dict(self):
-        return {
-            'id': str(self.id),
-            'name': self.name,
-            'domain': self.domain,
-            'priority': self.priority,
-            'credibility_score': float(self.credibility_score),
-            'is_active': self.is_active,
-            'created_at': self.created_at.isoformat()
-        }
-=======
 from src.main import db
 from datetime import datetime
 import uuid
@@ -63,5 +30,4 @@
             'credibility_score': float(self.credibility_score),
             'is_active': self.is_active,
             'created_at': self.created_at.isoformat()
-        }
->>>>>>> 969fec91
+        }