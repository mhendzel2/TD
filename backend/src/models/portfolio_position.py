<<<<<<< HEAD
from src.main import db
from datetime import datetime
import uuid

class PortfolioPosition(db.Model):
    __tablename__ = 'portfolio_positions'
    
    id = db.Column(db.String(36), primary_key=True, default=lambda: str(uuid.uuid4()))
    user_id = db.Column(db.String(36), db.ForeignKey('users.id'), 
                        nullable=False, index=True)
    ticker = db.Column(db.String(10), nullable=False)
    position_type = db.Column(db.String(20))  # 'STOCK', 'CALL', 'PUT'
    quantity = db.Column(db.Numeric(10, 2))
    avg_cost = db.Column(db.Numeric(10, 4))
    current_price = db.Column(db.Numeric(10, 4))
    market_value = db.Column(db.Numeric(12, 2))
    unrealized_pnl = db.Column(db.Numeric(12, 2))
    delta = db.Column(db.Numeric(8, 4))
    gamma = db.Column(db.Numeric(8, 4))
    theta = db.Column(db.Numeric(8, 4))
    vega = db.Column(db.Numeric(8, 4))
    updated_at = db.Column(db.DateTime, default=datetime.utcnow, onupdate=datetime.utcnow, nullable=False)

    __table_args__ = (
        # Index for efficiently querying all positions for a user.
        db.Index('ix_portfolio_positions_user_id_ticker', 'user_id', 'ticker'),
        # Ensure a user can only have one position entry per ticker.
        db.UniqueConstraint('user_id', 'ticker', name='uq_user_ticker_position'),
    )

    def __repr__(self):
        return f'<PortfolioPosition {self.ticker}: {self.quantity}>'

    def to_dict(self):
        return {
            'id': str(self.id),
            'user_id': str(self.user_id),
            'ticker': self.ticker,
            'position_type': self.position_type,
            'quantity': float(self.quantity) if self.quantity else None,
            'avg_cost': float(self.avg_cost) if self.avg_cost else None,
            'current_price': float(self.current_price) if self.current_price else None,
            'market_value': float(self.market_value) if self.market_value else None,
            'unrealized_pnl': float(self.unrealized_pnl) if self.unrealized_pnl else None,
            'delta': float(self.delta) if self.delta else None,
            'gamma': float(self.gamma) if self.gamma else None,
            'theta': float(self.theta) if self.theta else None,
            'vega': float(self.vega) if self.vega else None,
            'updated_at': self.updated_at.isoformat()
        }
=======
from src.main import db
from datetime import datetime
import uuid
from sqlalchemy.dialects.postgresql import UUID

class PortfolioPosition(db.Model):
    __tablename__ = 'portfolio_positions'
    
    id = db.Column(UUID(as_uuid=True), 
                   primary_key=True, default=uuid.uuid4)
    user_id = db.Column(UUID(as_uuid=True), 
                        db.ForeignKey('users.id'), nullable=False)
    ticker = db.Column(db.String(10), nullable=False)
    position_type = db.Column(db.String(20))  # 'STOCK', 'CALL', 'PUT'
    quantity = db.Column(db.Numeric(10, 2))
    avg_cost = db.Column(db.Numeric(10, 4))
    current_price = db.Column(db.Numeric(10, 4))
    market_value = db.Column(db.Numeric(12, 2))
    unrealized_pnl = db.Column(db.Numeric(12, 2))
    delta = db.Column(db.Numeric(8, 4))
    gamma = db.Column(db.Numeric(8, 4))
    theta = db.Column(db.Numeric(8, 4))
    vega = db.Column(db.Numeric(8, 4))
    updated_at = db.Column(db.DateTime, default=datetime.utcnow, onupdate=datetime.utcnow, nullable=False)

    __table_args__ = (
        # Index for efficiently querying all positions for a user.
        db.Index('ix_portfolio_positions_user_id_ticker', 'user_id', 'ticker'),
        # Ensure a user can only have one position entry per ticker.
        db.UniqueConstraint('user_id', 'ticker', name='uq_user_ticker_position'),
    )

    def __repr__(self):
        return f'<PortfolioPosition {self.ticker}: {self.quantity}>'

    def to_dict(self):
        return {
            'id': str(self.id),
            'user_id': str(self.user_id),
            'ticker': self.ticker,
            'position_type': self.position_type,
            'quantity': float(self.quantity) if self.quantity else None,
            'avg_cost': float(self.avg_cost) if self.avg_cost else None,
            'current_price': float(self.current_price) if self.current_price else None,
            'market_value': float(self.market_value) if self.market_value else None,
            'unrealized_pnl': float(self.unrealized_pnl) if self.unrealized_pnl else None,
            'delta': float(self.delta) if self.delta else None,
            'gamma': float(self.gamma) if self.gamma else None,
            'theta': float(self.theta) if self.theta else None,
            'vega': float(self.vega) if self.vega else None,
            'updated_at': self.updated_at.isoformat()
        }
>>>>>>> 969fec91
<|MERGE_RESOLUTION|>--- conflicted
+++ resolved
@@ -1,55 +1,3 @@
-<<<<<<< HEAD
-from src.main import db
-from datetime import datetime
-import uuid
-
-class PortfolioPosition(db.Model):
-    __tablename__ = 'portfolio_positions'
-    
-    id = db.Column(db.String(36), primary_key=True, default=lambda: str(uuid.uuid4()))
-    user_id = db.Column(db.String(36), db.ForeignKey('users.id'), 
-                        nullable=False, index=True)
-    ticker = db.Column(db.String(10), nullable=False)
-    position_type = db.Column(db.String(20))  # 'STOCK', 'CALL', 'PUT'
-    quantity = db.Column(db.Numeric(10, 2))
-    avg_cost = db.Column(db.Numeric(10, 4))
-    current_price = db.Column(db.Numeric(10, 4))
-    market_value = db.Column(db.Numeric(12, 2))
-    unrealized_pnl = db.Column(db.Numeric(12, 2))
-    delta = db.Column(db.Numeric(8, 4))
-    gamma = db.Column(db.Numeric(8, 4))
-    theta = db.Column(db.Numeric(8, 4))
-    vega = db.Column(db.Numeric(8, 4))
-    updated_at = db.Column(db.DateTime, default=datetime.utcnow, onupdate=datetime.utcnow, nullable=False)
-
-    __table_args__ = (
-        # Index for efficiently querying all positions for a user.
-        db.Index('ix_portfolio_positions_user_id_ticker', 'user_id', 'ticker'),
-        # Ensure a user can only have one position entry per ticker.
-        db.UniqueConstraint('user_id', 'ticker', name='uq_user_ticker_position'),
-    )
-
-    def __repr__(self):
-        return f'<PortfolioPosition {self.ticker}: {self.quantity}>'
-
-    def to_dict(self):
-        return {
-            'id': str(self.id),
-            'user_id': str(self.user_id),
-            'ticker': self.ticker,
-            'position_type': self.position_type,
-            'quantity': float(self.quantity) if self.quantity else None,
-            'avg_cost': float(self.avg_cost) if self.avg_cost else None,
-            'current_price': float(self.current_price) if self.current_price else None,
-            'market_value': float(self.market_value) if self.market_value else None,
-            'unrealized_pnl': float(self.unrealized_pnl) if self.unrealized_pnl else None,
-            'delta': float(self.delta) if self.delta else None,
-            'gamma': float(self.gamma) if self.gamma else None,
-            'theta': float(self.theta) if self.theta else None,
-            'vega': float(self.vega) if self.vega else None,
-            'updated_at': self.updated_at.isoformat()
-        }
-=======
 from src.main import db
 from datetime import datetime
 import uuid
@@ -101,5 +49,4 @@
             'theta': float(self.theta) if self.theta else None,
             'vega': float(self.vega) if self.vega else None,
             'updated_at': self.updated_at.isoformat()
-        }
->>>>>>> 969fec91
+        }